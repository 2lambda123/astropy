# Licensed under a 3-clause BSD style license - see LICENSE.rst
"""
This module contains simple statistical algorithms that are straightforwardly
implemented as a single python function (or family of functions).

This module should generally not be used directly.  Everything in `__all__` is
imported into `astropy.stats`, and hence that package should be used for
access.
"""
from __future__ import division

import numpy as np

__all__ = ['sigma_clip', 'binom_conf_interval', 'binned_binom_proportion',
<<<<<<< HEAD
           'median_absolute_deviation', 'biweight_location',
           'biweight_midvariance']


__doctest_skip__ = ['binned_binom_proportion']
__doctest_requires__ = {'binom_conf_interval': ['scipy.special']}
=======
'signal_to_noise_oir_ccd']
>>>>>>> f6240389


def sigma_clip(data, sig=3, iters=1, cenfunc=np.median, varfunc=np.var,
               axis=None, copy=True):
    """ Perform sigma-clipping on the provided data.

    This performs the sigma clipping algorithm - i.e. the data will be iterated
    over, each time rejecting points that are more than a specified number of
    standard deviations discrepant.

    .. note::
        `scipy.stats.sigmaclip` provides a subset of the functionality in this
        function.

    Parameters
    ----------
    data : array-like
        The data to be sigma-clipped (any shape).
    sig : float
        The number of standard deviations (*not* variances) to use as the
        clipping limit.
    iters : int or None
        The number of iterations to perform clipping for, or None to clip until
        convergence is achieved (i.e. continue until the last iteration clips
        nothing).
    cenfunc : callable
        The technique to compute the center for the clipping. Must be a
        callable that takes in a masked array and outputs the central value.
        Defaults to the median (numpy.median).
    varfunc : callable
        The technique to compute the standard deviation about the center. Must
        be a callable that takes in a masked array and outputs a width
        estimator.  Defaults to the standard deviation (numpy.var).
    axis : int or None
        If not None, clip along the given axis.  For this case, axis=int will
        be passed on to cenfunc and varfunc, which are expected to return an
        array with the axis dimension removed (like the numpy functions).
        If None, clip over all values.  Defaults to None.
    copy : bool
        If True, the data array will be copied.  If False, the masked array
        data will contain the same array as `data`.  Defaults to True.

    Returns
    -------
    filtered_data : `numpy.masked.MaskedArray`
        A masked array with the same shape as `data` input, where the points
        rejected by the algorithm have been masked.

    Notes
    -----
     1. The routine works by calculating

            deviation = data - cenfunc(data [,axis=int])

        and then setting a mask for points outside the range

            data.mask = deviation**2 > sig**2 * varfunc(deviation)

        It will iterate a given number of times, or until no further points are
        rejected.

     2. Most numpy functions deal well with masked arrays, but if one would
        like to have an array with just the good (or bad) values, one can use::

            good_only = filtered_data.data[~filtered_data.mask]
            bad_only = filtered_data.data[filtered_data.mask]

        However, for multidimensional data, this flattens the array, which may
        not be what one wants (especially is filtering was done along an axis).

    Examples
    --------

    This will generate random variates from a Gaussian distribution and return
    a masked array in which all points that are more than 2 *sample* standard
    deviation from the median are masked::

        >>> from astropy.stats import sigma_clip
        >>> from numpy.random import randn
        >>> randvar = randn(10000)
        >>> filtered_data = sigma_clip(randvar, 2, 1)

    This will clipping on a similar distribution, but for 3 sigma relative to
    the sample *mean*, will clip until converged, and does not copy the data::

        >>> from astropy.stats import sigma_clip
        >>> from numpy.random import randn
        >>> from numpy import mean
        >>> randvar = randn(10000)
        >>> filtered_data = sigma_clip(randvar, 3, None, mean, copy=False)

    This will clip along one axis on a similar distribution with bad points
    inserted::

        >>> from astropy.stats import sigma_clip
        >>> from numpy.random import normal
        >>> from numpy import arange, diag, ones
        >>> data = arange(5)+normal(0.,0.05,(5,5))+diag(ones(5))
        >>> filtered_data = sigma_clip(data, axis=0, sig=2.3)

    Note that along the other axis, no points would be masked, as the variance
    is higher.

    """

    if axis is not None:
        cenfunc_in = cenfunc
        varfunc_in = varfunc
        cenfunc = lambda d: np.expand_dims(cenfunc_in(d, axis=axis), axis=axis)
        varfunc = lambda d: np.expand_dims(varfunc_in(d, axis=axis), axis=axis)

    filtered_data = np.ma.array(data, copy=copy)

    if iters is None:
        i = -1
        lastrej = filtered_data.count() + 1
        while(filtered_data.count() != lastrej):
            i += 1
            lastrej = filtered_data.count()
            do = filtered_data - cenfunc(filtered_data)
            filtered_data.mask |= do * do > varfunc(filtered_data) * sig ** 2
        iters = i + 1
        #TODO: ?print iters to the log if iters was None?
    else:
        for i in range(iters):
            do = filtered_data - cenfunc(filtered_data)
            filtered_data.mask |= do * do > varfunc(filtered_data) * sig ** 2

    return filtered_data


#TODO Note scipy dependency
def binom_conf_interval(k, n, conf=0.68269, interval='wilson'):
    r"""Binomial proportion confidence interval given k successes,
    n trials.

    Parameters
    ----------
    k : int or numpy.ndarray
        Number of successes (0 <= `k` <= `n`).
    n : int or numpy.ndarray
        Number of trials (`n` > 0).
    conf : float in [0, 1], optional
        Desired probability content of interval. Default is 0.68269.
    interval : {'wilson', 'jeffreys', 'wald'}, optional
        Formula used for confidence interval. See notes for details.
        The 'wilson' and 'jeffreys' intervals generally give similar results.
        'wilson' should be somewhat faster, while 'jeffreys' is marginally
        superior. The 'wald' interval is generally not recommended.
        It is provided for comparison purposes. Default is 'wilson'.

    Returns
    -------
    conf_interval : numpy.ndarray
        `conf_interval[0]` and `conf_interval[1]` correspond to the lower
        and upper limits, respectively, for each element in `k`, `n`.

    Notes
    -----
    In situations where a probability of success is not known, it can
    be estimated from a number of trials (N) and number of
    observed successes (k). For example, this is done in Monte
    Carlo experiments designed to estimate a detection efficiency. It
    is simple to take the sample proportion of successes (k/N)
    as a reasonable best estimate of the true probability
    :math:`\epsilon`. However, deriving an accurate confidence
    interval on :math:`\epsilon` is non-trivial. There are several
    formulas for this interval (see [1]_). Three intervals are implemented
    here:

    **1. The Wilson Interval.** This interval, attributed to Wilson [2]_,
    is given by

    .. math::

        CI_{\rm Wilson} = \frac{k + \kappa^2/2}{N + \kappa^2}
        \pm \frac{\kappa n^{1/2}}{n + \kappa^2}
        ((\hat{\epsilon}(1 - \hat{\epsilon}) + \kappa^2/(4n))^{1/2}

    where :math:`\hat{\epsilon} = k / N` and :math:`\kappa` is the
    number of standard deviations corresponding to the desired
    confidence interval for a *normal* distribution (for example,
    1.0 for a confidence interval of 68.269%). For a
    confidence interval of 100(1 - :math:`\alpha`)%,

    .. math::

        \kappa = \Phi^{-1}(1-\alpha/2) = \sqrt{2}{\rm erf}^{-1}(1-\alpha).

    **2. The Jeffreys Interval.** This interval is derived by applying
    Bayes' theorem to the binomial distribution with the
    noninformative Jeffreys prior [3]_, [4]_. The noninformative Jeffreys
    prior is the Beta distribution, Beta(1/2, 1/2), which has the density
    function

    .. math::

        f(\epsilon) = \pi^{-1} \epsilon^{-1/2}(1-\epsilon)^{-1/2}.

    The posterior density function is also a Beta distribution: Beta(k
    + 1/2, N - k + 1/2). The interval is then chosen so that it is
    *equal-tailed*: Each tail (outside the interval) contains
    :math:`\alpha`/2 of the posterior probability, and the interval
    itself contains 1 - :math:`\alpha`. This interval must be
    calculated numerically. Additionally, when k = 0 the lower limit
    is set to 0 and when k = N the upper limit is set to 1, so that in
    these cases, there is only one tail containing :math:`\alpha`/2
    and the interval itself contains 1 - :math:`\alpha`/2 rather than
    the nominal 1 - :math:`\alpha`.

    **3. The Wald Interval.** This interval is given by

    .. math::

       CI_{\rm Wald} = \hat{\epsilon} \pm
       \kappa \sqrt{\frac{\hat{\epsilon}(1-\hat{\epsilon})}{N}}

    The Wald interval gives acceptable results in some limiting
    cases. Particularly, when N is very large, and the true proportion
    :math:`\epsilon` is not "too close" to 0 or 1. However, as the
    later is not verifiable when trying to estimate :math:`\epsilon`,
    this is not very helpful. Its use is not recommended, but it is
    provided here for comparison purposes due to its prevalence in
    everyday practical statistics.

    References
    ----------
    .. [1] Brown, Lawrence D.; Cai, T. Tony; DasGupta, Anirban (2001).
       "Interval Estimation for a Binomial Proportion". Statistical
       Science 16 (2): 101-133. doi:10.1214/ss/1009213286

    .. [2] Wilson, E. B. (1927). "Probable inference, the law of
       succession, and statistical inference". Journal of the American
       Statistical Association 22: 209-212.

    .. [3] Jeffreys, Harold (1946). "An Invariant Form for the Prior
       Probability in Estimation Problems". Proc. R. Soc. Lond.. A 24 186
       (1007): 453-461. doi:10.1098/rspa.1946.0056

    .. [4] Jeffreys, Harold (1998). Theory of Probability. Oxford
       University Press, 3rd edition. ISBN 978-0198503682

    Examples
    --------
    Integer inputs return an array with shape (2,):

    >>> binom_conf_interval(4, 5, interval='wilson')
    array([ 0.57921724,  0.92078259])

    Arrays of arbitrary dimension are supported. The Wilson and Jeffreys
    intervals give similar results, even for small k, N:

    >>> binom_conf_interval([0, 1, 2, 5], 5, interval='wilson')
    array([[ 0.        ,  0.07921741,  0.21597328,  0.83333304],
           [ 0.16666696,  0.42078276,  0.61736012,  1.        ]])

    >>> binom_conf_interval([0, 1, 2, 5], 5, interval='jeffreys')
    array([[ 0.        ,  0.0842525 ,  0.21789949,  0.82788246],
           [ 0.17211754,  0.42218001,  0.61753691,  1.        ]])

    In contrast, the Wald interval gives poor results for small k, N.
    For k = 0 or k = N, the interval always has zero length.

    >>> binom_conf_interval([0, 1, 2, 5], 5, interval='wald')
    array([[ 0.        ,  0.02111437,  0.18091075,  1.        ],
           [ 0.        ,  0.37888563,  0.61908925,  1.        ]])

    For confidence intervals approaching 1, the Wald interval for
    0 < k < N can give intervals that extend outside [0, 1]:

    >>> binom_conf_interval([0, 1, 2, 5], 5, interval='wald', conf=0.99)
    array([[ 0.        , -0.26077835, -0.16433593,  1.        ],
           [ 0.        ,  0.66077835,  0.96433593,  1.        ]])

    """

    if conf < 0. or conf > 1.:
        raise ValueError('conf must be between 0. and 1.')
    alpha = 1. - conf

    k = np.asarray(k).astype(np.int)
    n = np.asarray(n).astype(np.int)
    if (n <= 0).any():
        raise ValueError('n must be positive')
    if (k < 0).any() or (k > n).any():
        raise ValueError('k must be in {0, 1, .., n}')

    if interval == 'wilson' or interval == 'wald':
        from scipy.special import erfinv
        kappa = np.sqrt(2.) * min(erfinv(conf), 1.e10)  # Avoid overflows.
        k = k.astype(np.float)
        n = n.astype(np.float)
        p = k / n

        if interval == 'wilson':
            midpoint = (k + kappa ** 2 / 2.) / (n + kappa ** 2)
            halflength = (kappa * np.sqrt(n)) / (n + kappa ** 2) * \
                np.sqrt(p * (1 - p) + kappa ** 2 / (4 * n))
            conf_interval = np.array([midpoint - halflength,
                                      midpoint + halflength])

            # Correct intervals out of range due to floating point errors.
            conf_interval[conf_interval < 0.] = 0.
            conf_interval[conf_interval > 1.] = 1.
            return conf_interval

        else:
            midpoint = p
            halflength = kappa * np.sqrt(p * (1. - p) / n)
            return np.array([midpoint - halflength, midpoint + halflength])

    elif interval == 'jeffreys':
        from scipy.special import betaincinv

        lowerbound = betaincinv(k + 0.5, n - k + 0.5, alpha / 2.)
        upperbound = betaincinv(k + 0.5, n - k + 0.5, 1. - alpha / 2.)

        # Set lower or upper bound to k/n when k/n = 0 or 1.
        lowerbound[k == 0] = 0.
        upperbound[k == n] = 1.

        return np.array([lowerbound, upperbound])

    else:
        raise ValueError('Unrecognized interval: {0:s}'.format(interval))


#TODO Note scipy dependency (needed in binom_conf_interval)
def binned_binom_proportion(x, success, bins=10, range=None, conf=0.68269,
                            interval='wilson'):
    """Binomial proportion and confidence interval in bins of a continuous
    variable `x`.

    Given a set of datapoint pairs where the `x` values are
    continuously distributed and the `success` values are binomial
    ("success / failure" or "true / false"), place the pairs into
    bins according to `x` value and calculate the binomial proportion
    (fraction of successes) and confidence interval in each bin.

    Parameters
    ----------
    x : list_like
        Values.
    success : list_like (bool)
        Success (True) or failure (False) corresponding to each value
        in `x`.  Must be same length as `x`.
    bins : int or sequence of scalars, optional
        If bins is an int, it defines the number of equal-width bins
        in the given range (10, by default). If bins is a sequence, it
        defines the bin edges, including the rightmost edge, allowing
        for non-uniform bin widths (in this case, 'range' is ignored).
    range : (float, float), optional
        The lower and upper range of the bins. If `None` (default),
        the range is set to (x.min(), x.max()). Values outside the
        range are ignored.
    conf : float in [0, 1], optional
        Desired probability content in the confidence
        interval (p - perr[0], p + perr[1]) in each bin. Default is
        0.68269.
    interval : {'wilson', 'jeffreys', 'wald'}, optional
        Formula used to calculate confidence interval on the
        binomial proportion in each bin. See `binom_conf_interval` for
        definition of the intervals.  The 'wilson' and 'jeffreys'
        intervals generally give similar results.  'wilson' should be
        somewhat faster, while 'jeffreys' is marginally superior.
        The 'wald' interval is generally not recommended.
        It is provided for comparison purposes. Default is 'wilson'.

    Returns
    -------
    bin_ctr : numpy.ndarray
        Central value of bins. Bins without any entries are not returned.
    bin_halfwidth : numpy.ndarray
        Half-width of each bin such that `bin_ctr - bin_halfwidth` and
        `bin_ctr + bins_halfwidth` give the left and right side of each bin,
        respectively.
    p : numpy.ndarray
        Efficiency in each bin.
    perr : numpy.ndarray
        2-d array of shape (2, len(p)) representing the upper and lower
        uncertainty on p in each bin.

    See Also
    --------
    binom_conf_interval : Function used to estimate confidence interval in
                          each bin.


    Examples
    --------
    Suppose we wish to estimate the efficiency of a survey in
    detecting astronomical sources as a function of magnitude (i.e.,
    the probability of detecting a source given its magnitude). In a
    realistic case, we might prepare a large number of sources with
    randomly selected magnitudes, inject them into simulated images,
    and then record which were detected at the end of the reduction
    pipeline. As a toy example, we generate 100 data points with
    randomly selected magnitudes between 20 and 30 and "observe" them
    with a known detection function (here, the error function, with
    50% detection probability at magnitude 25):

    >>> from scipy.special import erf
    >>> from scipy.stats.distributions import binom
    >>> def true_efficiency(x):
    ...     return 0.5 - 0.5 * erf((x - 25.) / 2.)
    >>> mag = 20. + 10. * np.random.rand(100)
    >>> detected = binom.rvs(1, true_efficiency(mag))
    >>> bins, binshw, p, perr = binned_binom_proportion(mag, detected, bins=20)
    >>> plt.errorbar(bins, p, xerr=binshw, yerr=perr, ls='none', marker='o',
    ...              label='estimate')

    .. plot::

       import numpy as np
       from scipy.special import erf
       from scipy.stats.distributions import binom
       import matplotlib.pyplot as plt
       from astropy.stats import binned_binom_proportion
       def true_efficiency(x):
           return 0.5 - 0.5 * erf((x - 25.) / 2.)
       np.random.seed(400)
       mag = 20. + 10. * np.random.rand(100)
       np.random.seed(600)
       detected = binom.rvs(1, true_efficiency(mag))
       bins, binshw, p, perr = binned_binom_proportion(mag, detected, bins=20)
       plt.errorbar(bins, p, xerr=binshw, yerr=perr, ls='none', marker='o',
                    label='estimate')
       X = np.linspace(20., 30., 1000)
       plt.plot(X, true_efficiency(X), ls='-', color='r',
                label='true efficiency')
       plt.ylim(0., 1.)
       plt.title('Detection efficiency vs magnitude')
       plt.xlabel('Magnitude')
       plt.ylabel('Detection efficiency')
       plt.legend()
       plt.show()

    The above example uses the Wilson confidence interval to calculate
    the uncertainty `perr` in each bin (see the definition of various
    confidence intervals in `binom_conf_interval`). A commonly used
    alternative is the Wald interval. However, the Wald interval can
    give nonsensical uncertainties when the efficiency is near 0 or 1,
    and is therefore **not** recommended. As an illustration, the
    following example shows the same data as above but uses the Wald
    interval rather than the Wilson interval to calculate `perr`:

    >>> bins, binshw, p, perr = binned_binom_proportion(mag, detected, bins=20,
    ...                                                 interval='wald')
    >>> plt.errorbar(bins, p, xerr=binshw, yerr=perr, ls='none', marker='o',
    ...              label='estimate')

    .. plot::

       import numpy as np
       from scipy.special import erf
       from scipy.stats.distributions import binom
       import matplotlib.pyplot as plt
       from astropy.stats import binned_binom_proportion
       def true_efficiency(x):
           return 0.5 - 0.5 * erf((x - 25.) / 2.)
       np.random.seed(400)
       mag = 20. + 10. * np.random.rand(100)
       np.random.seed(600)
       detected = binom.rvs(1, true_efficiency(mag))
       bins, binshw, p, perr = binned_binom_proportion(mag, detected, bins=20,
                                                       interval='wald')
       plt.errorbar(bins, p, xerr=binshw, yerr=perr, ls='none', marker='o',
                    label='estimate')
       X = np.linspace(20., 30., 1000)
       plt.plot(X, true_efficiency(X), ls='-', color='r',
                label='true efficiency')
       plt.ylim(0., 1.)
       plt.title('The Wald interval can give nonsensical uncertainties')
       plt.xlabel('Magnitude')
       plt.ylabel('Detection efficiency')
       plt.legend()
       plt.show()

    """

    x = np.ravel(x)
    success = np.ravel(success).astype(np.bool)
    if x.shape != success.shape:
        raise ValueError('sizes of x and success must match')

    # Put values into a histogram (`n`). Put "successful" values
    # into a second histogram (`k`) with identical binning.
    n, bin_edges = np.histogram(x, bins=bins, range=range)
    k, bin_edges = np.histogram(x[success], bins=bin_edges)
    bin_ctr = (bin_edges[:-1] + bin_edges[1:]) / 2.
    bin_halfwidth = bin_ctr - bin_edges[:-1]

    # Remove bins with zero entries.
    valid = n > 0
    bin_ctr = bin_ctr[valid]
    bin_halfwidth = bin_halfwidth[valid]
    n = n[valid]
    k = k[valid]

    p = k / n
    bounds = binom_conf_interval(k, n, conf=conf, interval=interval)
    perr = np.abs(bounds - p)

    return bin_ctr, bin_halfwidth, p, perr
<<<<<<< HEAD


def median_absolute_deviation(a, axis=None):
    """Compute the median absolute deviation

    Returns the median absolute deviation  of the array elements.  The MAD is
    defined as :math `median( \|a - median (a)\| )`.

    Parameters
    ----------
    a : array_like
        Input array or object that can be converted to an array.
    axis : int, optional
        Axis along which the medians are computed. The default (axis=None)
        is to compute the median along a flattened version of the array.

    Returns
    -------
    median_absolute_deviation : ndarray
        A new array holding the result. If the input contains
        integers, or floats of smaller precision than 64, then the output
        data-type is float64.  Otherwise, the output data-type is the same
        as that of the input.

    Examples
    --------

    This will generate random variates from a Gaussian distribution and return
    the median absolute deviation for that distribution::

        >>> from astropy.stats import median_absolute_deviation
        >>> from numpy.random import randn
        >>> randvar = randn(10000)
        >>> mad = median_absolute_deviation(randvar)

    See Also
    --------
    median

    """

    a = np.array(a, copy=False)
    a_median = np.median(a, axis=axis)

    #re-broadcast the output median array to subtract it
    if axis is not None:
        shape = list(a_median.shape)
        shape.append(1)
        a_median = a_median.reshape(shape)

    #calculated the median average deviation
    return np.median(np.abs(a - a_median), axis=axis)


def biweight_location(a, c=6.0, M=None):
    """
    Compute the biweight location for an array

    Returns the biweight location for the array elements.  The biweight
    is a robust statistic for determining the central location of a
    distribution.

    The biweight location is given by the follow equation

    .. math::

        C_{bl}= M+\\frac{\Sigma_{\|u_i\|<1} (x_i-M)(1-u_i^2)^2}
        {\Sigma_{\|u_i\|<1} (1-u_i^2)^2}

    where M is the sample mean or if run iterative the initial guess,
    and u_i is given by

    .. math::

      u_{i} = \\frac{(x_i-M)}{cMAD}

    where MAD is the median absolute deviation.

    For more details, see Beers, Flynn, and Gebhardt, 1990, AJ, 100, 32B

    Parameters
    ----------
    a : array_like
        Input array or object that can be converted to an array.
    c : float
        Tuning constant for the biweight estimator.  Default value is 6.0.
    M : float, optional
        Initial gues for the biweight location.

    Returns
    -------
    biweight_location: float
        Returns the biweight location for the array elements.

    Examples
    --------

    This will generate random variates from a Gaussian distribution and return
    the median absolute deviation for that distribution::

    >>> from astropy.stats.funcs import biweight_location
    >>> from numpy.random import randn
    >>> randvar = randn(10000)
    >>> cbl = biweight_location(randvar)

    See Also
    --------
    median absolute deviation, biweight_midvariance

    """

    a = np.array(a, copy=False)

    if M is None:
        M = np.median(a)

    #set up the difference
    d = a - M

    #set up the weighting
    u = d / c / median_absolute_deviation(a)
    u = (1 - u**2)**2

    #now remove the outlier points
    mask = np.abs(u) < 1

    return M+(d[mask]*u[mask]).sum()/u[mask].sum()


def biweight_midvariance(a, c=9.0, M=None):
    """
    Compute the biweight midvariance for an array

    Returns the biweight midvariance for the array elements.  The biweight
    midvariance is a robust statistic for determining the midvariance (ie. the
    standard deviation) of a distribution.

    The biweight location is given by the follow equation

    .. math::

      C_{bl}= n^{1/2} \\frac{[\Sigma_{|u_i|<1} (x_i-M)**2(1-u_i^2)^4]^{0.5}}
      {|\Sigma_{|u_i|<1} (1-u_i^2)(1-5u_i^2)|}

    where  u_i is given by::

    .. math::

      u_{i} = \\frac{(x_i-M)}{cMAD}

    where MAD is the median absolute deviation.  For the midvariance
    parameter, c is typically uses a value of 9.0.

    For more details, see Beers, Flynn, and Gebhardt, 1990, AJ, 100, 32B

    Parameters
    ----------
    a : array_like
        Input array or object that can be converted to an array.
    c : float
        Tuning constant for the biweight estimator.  Default value is 9.0.
    M : float, optional
        Initial gues for the biweight location.

    Returns
    -------
    biweight_midvariance: float
        Returns the biweight midvariance for the array elements.

    Examples
    --------

    This will generate random variates from a Gaussian distribution and return
    the median absolute deviation for that distribution::

    >>> from astropy.stats.funcs import biweight_midvariance
    >>> from numpy.random import randn
    >>> randvar = randn(10000)
    >>> scl = biweight_midvariance(randvar)

    See Also
    --------
    median absolute deviation, biweight_location

    """

    a = np.array(a, copy=False)
    n = len(a)

    if M is None:
        M = np.median(a)

    #set up the difference
    d = a - M

    #set up the weighting
    u = d / c / median_absolute_deviation(a)
    u = u**2

    #now remove the outlier points
    mask = np.abs(u) < 1

    return n**0.5 * (d[mask] * d[mask] * (1 - u[mask])**4).sum()**0.5\
        / np.abs(((1 - u[mask]) * (1 - 5 * u[mask])).sum())
=======
    

def signal_to_noise_oir_ccd(t, source_eps, sky_eps, dark_eps, rd, npix, gain=1.0):
    """
    Computes the signal to noise ratio for source being observed in the 
    optical/IR using a CCD.
    
    Parameters
    ----------
    t : float or numpy.ndarray
        CCD integration time in seconds
    source_eps : float
        Number of electrons (photons) or DN per second in the aperture from the 
        source. Note that this should already have been scaled by the filter 
        transmission and the quantum efficiency of the CCD. If the input is in
        DN, then be sure to set the gain to the proper value for the CCD.
        If the input is in electrons per second, then keep the gain as its 
        default of 1.0.
    sky_eps : float
        Number of electrons (photons) or DN per second per pixel from the sky 
        background. Should already be scaled by filter transmission and QE.
        This must be in the same units as source_eps for the calculation to 
        make sense.
    dark_eps : float
        Number of thermal electrons per second per pixel. If this is given in
        DN or ADU, then multipy by the gain to get the value in electrons.
    rd : float
        Read noise of the CCD in electrons. If this is given in
        DN or ADU, then multipy by the gain to get the value in electrons.
    npix : float
        Size of the aperture in pixels
    gain : float
        Gain of the CCD. In units of electrons per DN.
        
    Returns
    ----------
    SNR : float or numpy.ndarray
        Signal to noise ratio calculated from the inputs
    """
    signal = t*source_eps*gain
    noise = np.sqrt(t*(source_eps*gain + npix*(sky_eps*gain + dark_eps)) + npix*rd**2 )
    return signal / noise
     
    
>>>>>>> f6240389
<|MERGE_RESOLUTION|>--- conflicted
+++ resolved
@@ -12,16 +12,12 @@
 import numpy as np
 
 __all__ = ['sigma_clip', 'binom_conf_interval', 'binned_binom_proportion',
-<<<<<<< HEAD
            'median_absolute_deviation', 'biweight_location',
-           'biweight_midvariance']
+           'biweight_midvariance', 'signal_to_noise_oir_ccd']
 
 
 __doctest_skip__ = ['binned_binom_proportion']
 __doctest_requires__ = {'binom_conf_interval': ['scipy.special']}
-=======
-'signal_to_noise_oir_ccd']
->>>>>>> f6240389
 
 
 def sigma_clip(data, sig=3, iters=1, cenfunc=np.median, varfunc=np.var,
@@ -526,7 +522,6 @@
     perr = np.abs(bounds - p)
 
     return bin_ctr, bin_halfwidth, p, perr
-<<<<<<< HEAD
 
 
 def median_absolute_deviation(a, axis=None):
@@ -731,7 +726,6 @@
 
     return n**0.5 * (d[mask] * d[mask] * (1 - u[mask])**4).sum()**0.5\
         / np.abs(((1 - u[mask]) * (1 - 5 * u[mask])).sum())
-=======
     
 
 def signal_to_noise_oir_ccd(t, source_eps, sky_eps, dark_eps, rd, npix, gain=1.0):
@@ -775,5 +769,4 @@
     noise = np.sqrt(t*(source_eps*gain + npix*(sky_eps*gain + dark_eps)) + npix*rd**2 )
     return signal / noise
      
-    
->>>>>>> f6240389
+    